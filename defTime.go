// Copyright 2014 Rana Ian. All rights reserved.
// Use of this source code is governed by The MIT License
// found in the accompanying LICENSE file.

package ora

/*
#include <stdlib.h>
#include <oci.h>
#include "version.h"
*/
import "C"
import (
	"bytes"
	"math"
	"strings"
	"time"
	"unsafe"
)

type defTime struct {
	rset         *Rset
	ocidef       *C.OCIDefine
	ociDateTimep **C.OCIDateTime
	isNullable   bool
	nullp
	dateTimep
}

func (def *defTime) define(position int, isNullable bool, rset *Rset) error {
	def.rset = rset
	def.isNullable = isNullable
	r := C.OCIDEFINEBYPOS(
		def.rset.ocistmt,                        //OCIStmt     *stmtp,
		&def.ocidef,                             //OCIDefine   **defnpp,
		def.rset.stmt.ses.srv.env.ocierr,        //OCIError    *errhp,
		C.ub4(position),                         //ub4         position,
		unsafe.Pointer(def.dateTimep.Pointer()), //void        *valuep,
		C.LENGTH_TYPE(def.dateTimep.Size()),     //sb8         value_sz,
		C.SQLT_TIMESTAMP_TZ,                     //defineTypeCode,                               //ub2         dty,
		unsafe.Pointer(def.nullp.Pointer()),     //void        *indp,
		nil,           //ub2         *rlenp,
		nil,           //ub2         *rcodep,
		C.OCI_DEFAULT) //ub4         mode );
	if r == C.OCI_ERROR {
		return def.rset.stmt.ses.srv.env.ociError()
	}
	return nil
}

func (def *defTime) value() (value interface{}, err error) {
	if def.isNullable {
<<<<<<< HEAD
		oraTimeValue := Time{IsNull: def.nullp.IsNull()}
=======
		oraTimeValue := Time{IsNull: def.null < 0}
>>>>>>> dfe714e9
		if !oraTimeValue.IsNull {
			oraTimeValue.Value, err = getTime(def.rset.stmt.ses.srv.env, def.dateTimep.Value())
		}
<<<<<<< HEAD
		value = oraTimeValue
	} else {
		value, err = getTime(def.rset.stmt.ses.srv.env, def.dateTimep.Value())
=======
		return oraTimeValue, err
	}
	if def.null < 0 {
		return nil, nil
>>>>>>> dfe714e9
	}
	return getTime(def.rset.stmt.ses.srv.env, def.ociDateTime)
}

func (def *defTime) alloc() error {
	r := C.OCIDescriptorAlloc(
		unsafe.Pointer(def.rset.stmt.ses.srv.env.ocienv),           //CONST dvoid   *parenth,
		(*unsafe.Pointer)(unsafe.Pointer(def.dateTimep.Pointer())), //dvoid         **descpp,
		C.OCI_DTYPE_TIMESTAMP_TZ,                                   //ub4           type,
		0,   //size_t        xtramem_sz,
		nil) //dvoid         **usrmempp);
	if r == C.OCI_ERROR {
		return def.rset.stmt.ses.srv.env.ociError()
	} else if r == C.OCI_INVALID_HANDLE {
		return errNew("unable to allocate oci timestamp handle during define")
	}
	return nil

}

func (def *defTime) free() {
	defer func() {
		recover()
	}()
	if dt := def.dateTimep.Value(); dt != nil {
		C.OCIDescriptorFree(
			unsafe.Pointer(dt),       //void     *descp,
			C.OCI_DTYPE_TIMESTAMP_TZ) //ub4      type );
	}
}

func (def *defTime) close() (err error) {
	defer func() {
		if value := recover(); value != nil {
			err = errR(value)
		}
	}()

	rset := def.rset
	def.rset = nil
	def.ocidef = nil
	def.dateTimep.Free()
	def.nullp.Free()
	rset.putDef(defIdxTime, def)
	return nil
}

func getTime(env *Env, ociDateTime *C.OCIDateTime) (result time.Time, err error) {
	var year C.sb2
	var month C.ub1
	var day C.ub1
	var hour C.ub1
	var minute C.ub1
	var second C.ub1
	var fsec C.ub4
	var location *time.Location
	r := C.OCIDateTimeGetDate(
		unsafe.Pointer(env.ocienv), //void               *hndl,
		env.ocierr,                 //OCIError           *err,
		ociDateTime,                //const OCIDateTime  *datetime,
		&year,                      //sb2                *year,
		&month,                     //ub1                *month,
		&day)                       //ub1                *day );
	if r == C.OCI_ERROR {
		return result, env.ociError()
	}
	r = C.OCIDateTimeGetTime(
		unsafe.Pointer(env.ocienv), //void               *hndl,
		env.ocierr,                 //OCIError           *err,
		ociDateTime,                //OCIDateTime  *datetime,
		&hour,                      //ub1           *hour,
		&minute,                    //ub1           *min,
		&second,                    //ub1           *sec,
		&fsec)                      //ub4           *fsec );
	if r == C.OCI_ERROR {
		return result, env.ociError()
	}
	var buf [32]byte
	var buflen C.ub4 = 32
	r = C.OCIDateTimeGetTimeZoneName(
		unsafe.Pointer(env.ocienv), //void               *hndl,
		env.ocierr,                 //OCIError           *err,
		ociDateTime,                //const OCIDateTime  *datetime,
		(*C.ub1)(&buf[0]),          //ub1                *buf,
		&buflen)                    //ub4                *buflen, );
	if r != C.OCI_ERROR {
		var buffer bytes.Buffer
		for n := 0; n < int(buflen); n++ {
			buffer.WriteByte(buf[n])
		}
		locName := buffer.String()
		location = _drv.locations[locName]
		if location == nil {
			// timestamp_ltz returns numeric offset
			// time.Time's lookup for numeric offset is unknown;
			// therefore, create a fixed location for the offset
			var offsetHour C.sb1
			var offsetMinute C.sb1
			if strings.ContainsAny(locName, "-0123456789") {
				r = C.OCIDateTimeGetTimeZoneOffset(
					unsafe.Pointer(env.ocienv), //void               *hndl,
					env.ocierr,                 //OCIError           *err,
					ociDateTime,                //const OCIDateTime  *datetime,
					&offsetHour,                //sb1                *hour,
					&offsetMinute)              //sb1                *min, );
				if r == C.OCI_ERROR {
					return result, env.ociError()
				}
				seconds := math.Abs(float64(offsetHour)) * 60 * 60
				seconds += math.Abs(float64(offsetMinute)) * 60
				if offsetHour < 0 {
					seconds *= -1
				}
				location = time.FixedZone(locName, int(seconds))
			} else {
				location, err = time.LoadLocation(locName)
				if err != nil {
					return result, err
				}
			}
			// stored location for future reference
			// important that FixedZone is called as few times as possible
			// to reduce significant memory allocation
			_drv.locations[locName] = location
		}
	} else {
		// Date Oracle type doesn't have timezone info
		// no timezone information available from server
		location = time.Local
	}
	result = time.Date(int(year), time.Month(int(month)), int(day), int(hour), int(minute), int(second), int(fsec), location)
	return result, nil
}<|MERGE_RESOLUTION|>--- conflicted
+++ resolved
@@ -19,10 +19,9 @@
 )
 
 type defTime struct {
-	rset         *Rset
-	ocidef       *C.OCIDefine
-	ociDateTimep **C.OCIDateTime
-	isNullable   bool
+	rset       *Rset
+	ocidef     *C.OCIDefine
+	isNullable bool
 	nullp
 	dateTimep
 }
@@ -50,26 +49,16 @@
 
 func (def *defTime) value() (value interface{}, err error) {
 	if def.isNullable {
-<<<<<<< HEAD
 		oraTimeValue := Time{IsNull: def.nullp.IsNull()}
-=======
-		oraTimeValue := Time{IsNull: def.null < 0}
->>>>>>> dfe714e9
 		if !oraTimeValue.IsNull {
 			oraTimeValue.Value, err = getTime(def.rset.stmt.ses.srv.env, def.dateTimep.Value())
 		}
-<<<<<<< HEAD
-		value = oraTimeValue
-	} else {
-		value, err = getTime(def.rset.stmt.ses.srv.env, def.dateTimep.Value())
-=======
 		return oraTimeValue, err
 	}
-	if def.null < 0 {
+	if def.nullp.IsNull() {
 		return nil, nil
->>>>>>> dfe714e9
 	}
-	return getTime(def.rset.stmt.ses.srv.env, def.ociDateTime)
+	return getTime(def.rset.stmt.ses.srv.env, def.dateTimep.Value())
 }
 
 func (def *defTime) alloc() error {
