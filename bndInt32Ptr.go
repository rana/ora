--- conflicted
+++ resolved
@@ -36,11 +36,7 @@
 			return bnd.stmt.ses.srv.env.ociError()
 		}
 		bnd.stmt.logF(_drv.cfg.Log.Stmt.Bind,
-<<<<<<< HEAD
-			"%p pos=%d value(%p)=%d => number=%#v", bnd, position, bnd.value, *value, bnd.ociNumber)
-=======
 			"Int32Ptr.bind(%d) value=%d => number=%#v", position, *value, bnd.ociNumber[0])
->>>>>>> e7aceb61
 	}
 	alen := C.ACTUAL_LENGTH_TYPE(4)
 	r := C.OCIBINDBYPOS(
@@ -52,11 +48,7 @@
 		C.LENGTH_TYPE(C.sizeof_OCINumber),   //sb8          value_sz,
 		C.SQLT_VNU,                          //ub2          dty,
 		unsafe.Pointer(bnd.nullp.Pointer()), //void         *indp,
-<<<<<<< HEAD
 		&alen,         //ub2          *alenp,
-=======
-		nil,           //ub2          *alenp,
->>>>>>> e7aceb61
 		nil,           //ub2          *rcodep,
 		0,             //ub4          maxarr_len,
 		nil,           //ub4          *curelep,
@@ -68,11 +60,6 @@
 }
 
 func (bnd *bndInt32Ptr) setPtr() error {
-<<<<<<< HEAD
-	bnd.stmt.logF(_drv.cfg.Log.Stmt.Bind,
-		"%p value=%p isNull=%d number=%#v", bnd, bnd.value, bnd.nullp.IsNull(), bnd.ociNumber)
-=======
->>>>>>> e7aceb61
 	if !bnd.nullp.IsNull() {
 		r := C.OCINumberToInt(
 			bnd.stmt.ses.srv.env.ocierr, //OCIError              *err,
