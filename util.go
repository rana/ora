--- conflicted
+++ resolved
@@ -247,7 +247,7 @@
 // DBMS_SQL.describe_column does.
 func DescribeQuery(db *sql.DB, qry string) ([]Column, error) {
 	//res := strings.Repeat("\x00", 32767)
-	res := make([]byte, 32767)
+	res := make([]byte, 32766)
 	if _, err := db.Exec(`DECLARE
   c INTEGER;
   col_cnt INTEGER;
@@ -307,7 +307,6 @@
 		cols = append(cols, col)
 	}
 	return cols, nil
-<<<<<<< HEAD
 }
 
 // CompileError represents a compile-time error as in user_errors view.
@@ -332,7 +331,7 @@
 // If all is false, only errors are returned; otherwise, warnings, too.
 func GetCompileErrors(ses *Ses, all bool) ([]CompileError, error) {
 	rset, err := ses.PrepAndQry(`
-	SELECT USER owner, name, type, line, position, message_number, text, attribute
+	SELECT user owner, name, type, line, position, message_number, text, attribute
 		FROM user_errors
 		ORDER BY name, sequence`)
 	if err != nil {
@@ -343,6 +342,9 @@
 		warn := rset.Row[7].(string) == "WARNING"
 		if warn && !all {
 			continue
+		}
+		if len(rset.Row) != 8 {
+			panic(fmt.Sprintf("rset.Row=%#v", rset.Row))
 		}
 		errors = append(errors,
 			CompileError{
@@ -357,6 +359,4 @@
 			})
 	}
 	return errors, nil
-=======
->>>>>>> 5a1c460f
 }